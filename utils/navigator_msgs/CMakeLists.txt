cmake_minimum_required(VERSION 2.8.3)
project(navigator_msgs)

find_package(catkin REQUIRED COMPONENTS
  roscpp
  std_msgs
  message_generation
  geometry_msgs
  genmsg
  actionlib_msgs
  actionlib
  sensor_msgs
)

add_message_files(
  DIRECTORY msg
  FILES
  Alarm.msg
  Acceleration.msg
  PoseTwist.msg
  Coordinates.msg
  PoseTwistStamped.msg
<<<<<<< HEAD
  Point.msg
  Points.msg
  Waypoint.msg
  IraObject.msg
=======
>>>>>>> b50b2749
  PerceptionObject.msg
  PerceptionObjects.msg
  DockShape.msg
  DockShapes.msg
)

add_service_files(
  DIRECTORY srv
  FILES
  ShooterManual.srv
  VisionRequest.srv
  WrenchSelect.srv
  GetDockShape.srv
  GetDockShapes.srv
  StartGate.srv
  SetROI.srv
  Bounds.srv
  CoordinateConversion.srv
  StereoShapeDetector.srv
  ScanTheCodeMission.srv
<<<<<<< HEAD
  IraObjectService.srv
  PerceptionObjectService.srv
=======
>>>>>>> b50b2749
  ObjectDBFullQuery.srv
  ObjectDBSingleQuery.srv
)

add_action_files(
  DIRECTORY action
  FILES
  ClassifyUnknown.action
  ShooterDo.action
  MoveToWaypoint.action
  )

generate_messages(
  DEPENDENCIES
  std_msgs
  geometry_msgs
  actionlib_msgs
  sensor_msgs
)

catkin_package(
  CATKIN_DEPENDS
  std_msgs
  geometry_msgs
  sensor_msgs
)

#catkin_package(
	#CATKIN_DEPENDS
	#std_msgs
	#geometry_msgs
  #message_runtime
  #actionlib_msgs
#)

<|MERGE_RESOLUTION|>--- conflicted
+++ resolved
@@ -20,13 +20,10 @@
   PoseTwist.msg
   Coordinates.msg
   PoseTwistStamped.msg
-<<<<<<< HEAD
   Point.msg
   Points.msg
   Waypoint.msg
   IraObject.msg
-=======
->>>>>>> b50b2749
   PerceptionObject.msg
   PerceptionObjects.msg
   DockShape.msg
@@ -47,11 +44,8 @@
   CoordinateConversion.srv
   StereoShapeDetector.srv
   ScanTheCodeMission.srv
-<<<<<<< HEAD
   IraObjectService.srv
   PerceptionObjectService.srv
-=======
->>>>>>> b50b2749
   ObjectDBFullQuery.srv
   ObjectDBSingleQuery.srv
 )
