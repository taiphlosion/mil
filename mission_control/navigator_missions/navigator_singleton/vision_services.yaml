--- conflicted
+++ resolved
@@ -6,16 +6,11 @@
 #   args: {}  # Dictionary to pass to service request
 #
 # Services need to be in navigator_msgs/srv/
-<<<<<<< HEAD
 get_shape:
   topic: /dock_shapes/GetShape
   type: GetDockShape
   args: {'Shape': "CIRCLE", 'Color':"RED"}
-tester:
-=======
-
 start_gate:
->>>>>>> feebce8a
   topic: /vision/start_gate_buoys
   type: StartGate
   args: {}