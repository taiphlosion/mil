--- conflicted
+++ resolved
@@ -6,15 +6,11 @@
 #   args: {}  # Dictionary to pass to service request
 #
 # Services need to be in navigator_msgs/srv/
-
-<<<<<<< HEAD
 get_shape:
   topic: /dock_shapes/GetShape
   type: GetDockShape
   args: {'Shape': "CROSS", 'Color':"BLUE"}
-=======
 start_gate:
   topic: /vision/start_gate_buoys
   type: StartGate
-  args: {}
->>>>>>> a6436773
+  args: {}