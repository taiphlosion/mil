--- conflicted
+++ resolved
@@ -50,17 +50,13 @@
 
         return '\n'.join(_pass if self.success else _fail)
 
-
 class Navigator(object):
-<<<<<<< HEAD
-=======
     circle = "CIRCLE"
     cross = "CROSS"
     triangle = "TRIANGLE"
     red = "RED"
     green = "GREEN"
     blue = "BLUE"
->>>>>>> de1e3a72
 
     def __init__(self, nh):
         self.nh = nh
@@ -100,6 +96,7 @@
 
         try:
             self._database_query = self.nh.get_service_client('/database/requests', navigator_srvs.ObjectDBQuery)
+            self._change_wrench = self.nh.get_service_client('/change_wrench', navigator_srvs.WrenchSelect)
         except AttributeError, err:
             fprint("Error getting service clients in nav singleton init: {}".format(err), title="NAVIGATOR", msg_color='red')
 
@@ -109,12 +106,10 @@
 
         if self.sim:
             fprint("Sim mode active!", title="NAVIGATOR")
-            self.change_wrench = lambda x: None
             yield self.nh.sleep(.5)
         else:
             # We want to make sure odom is working before we continue
             fprint("Waiting for odom...", title="NAVIGATOR")
-            self._change_wrench = self.nh.get_service_client('/change_wrench', navigator_srvs.WrenchSelect)
             odom = util.wrap_time_notice(self._odom_sub.get_next_message(), 2, "Odom listener")
             enu_odom = util.wrap_time_notice(self._ecef_odom_sub.get_next_message(), 2, "ENU Odom listener")
             bounds = util.wrap_time_notice(self._make_bounds(), 2, "Bounds creation")
@@ -239,9 +234,7 @@
         fprint("\tkill :", newline=False)
         fprint(self.killed)
 
-
 class VisionProxy(object):
-
     def __init__(self, client, request, args, switch):
         self.client = client
         self.request = request
@@ -261,8 +254,6 @@
 
         return self.client(s_req)
 
-<<<<<<< HEAD
-=======
 class MissionParam(object):
     def __init__(self, nh, param, options, desc, default):
         self.nh = nh
@@ -317,10 +308,8 @@
                 return True
         return False
 
->>>>>>> de1e3a72
 
 class Searcher(object):
-
     def __init__(self, nav, vision_proxy, search_pattern, **kwargs):
         self.nav = nav
         self.vision_proxy = vision_proxy
@@ -391,6 +380,8 @@
                 yield util.cancellableInlineCallbacks(pattern)()
         else:
             yield util.cancellableInlineCallbacks(pattern)()
+
+
 
     @util.cancellableInlineCallbacks
     def _run_look(self, spotings_req):
