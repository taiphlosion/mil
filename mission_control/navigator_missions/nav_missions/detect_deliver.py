--- conflicted
+++ resolved
@@ -2,14 +2,13 @@
 from __future__ import division
 import txros
 import std_srvs.srv
+import numpy as np
 import tf
-import numpy as np
 from navigator_msgs.msg import ShooterDoAction, ShooterDoActionGoal
 from navigator_msgs.srv import PerceptionObjectService
 from twisted.internet import defer
 from image_geometry import PinholeCameraModel
 import navigator_tools
-
 
 class DetectDeliverMission:
     #Note, this will be changed when the shooter switches to actionlib
@@ -18,11 +17,11 @@
     width_error_threshold = 0.03
     resp = None
 
+
     def __init__(self, navigator):
         self.center_error = 1
         self.width_error = 1
         self.navigator = navigator
-<<<<<<< HEAD
         # ~self.shooterLoad = navigator.nh.get_service_client("/shooter/load", std_srvs.srv.Trigger)
         # ~self.shooterFire = navigator.nh.get_service_client("/shooter/fire", std_srvs.srv.Trigger)
         self.getShooterWaypoint = navigator.nh.get_service_cleint("/database/single", navigator_msgs.srv.PerceptionObjectService)
@@ -30,6 +29,26 @@
         self.Color = "RED"
         self.shooterLoad = txros.action.ActionClient(self.navigator.nh, '/shooter/load', ShooterDoAction)
         self.shooterFire = txros.action.ActionClient(self.navigator.nh, '/shooter/fire', ShooterDoAction)
+        image_sub = navigator_tools.Image_Subscriber("/right/ight/image_raw")
+        camera_info = image_sub.wait_for_camera_info()
+        self.camera = PinholeCameraModel()
+        self.camera.fromCameraInfo(camera_info)
+
+    def lidar_to_camera(self, enu_points, t=None): #This may not be needed
+        #find angle to yaw to
+        self.navigator.tf_listener.waitForTransform('/right/right', '/enu', t, rospy.Duration(2))
+        trans, rot = self.navigator.tf_listener.lookupTransform('/right/right', '/enu', t)
+
+        t_mat = np.hstack((tf.transformations.quaternion_matrix(rot)[:3, :3], np.array(trans).reshape(3, 1)))
+        cam_points = [t_mat.dot(np.append(point, 1)) for point in enu_points]
+        for point in cam_points:
+            if point[2] < 0:
+                # If the point is behind us, ignore
+                #print "Behind us"
+                continue
+
+            uv_point = np.array(self.camera.project3dToPixel(point), dtype=np.uint32)
+        return "ha"
 
 
     def set_shape_and_color(self):
@@ -53,35 +72,6 @@
         pattern = navigator.move.circle_point(self.waypoint_res.prev_pose.point, radius=10)
         searcher = navigator.search(vision_proxy='get_shape', search_pattern=pattern, Shape=self.Shape, Color=self.Color)
         yield searcher.start_search(spotings_req=1, speed=1)
-=======
-        image_sub = navigator_tools.Image_Subscriber("/right/ight/image_raw")
-        camera_info = image_sub.wait_for_camera_info()
-        self.camera = PinholeCameraModel()
-        self.camera.fromCameraInfo(camera_info)
-
-        # ~self.shooterLoad = txros.action.ActionClient(self.navigator.nh, '/shooter/load', ShooterDoAction)
-        # ~self.shooterFire = txros.action.ActionClient(self.navigator.nh, '/shooter/fire', ShooterDoAction)
->>>>>>> fe02b98a
-
-    def lidar_to_camera(self, enu_points, t=None): #This may not be needed
-        #find angle to yaw to
-        self.navigator.tf_listener.waitForTransform('/right/right', '/enu', t, rospy.Duration(2))
-        trans, rot = self.navigator.tf_listener.lookupTransform('/right/right', '/enu', t)
-
-        t_mat = np.hstack((tf.transformations.quaternion_matrix(rot)[:3, :3], np.array(trans).reshape(3, 1)))
-        cam_points = [t_mat.dot(np.append(point, 1)) for point in enu_points]
-        for point in cam_points:
-            if point[2] < 0:
-                # If the point is behind us, ignore
-                #print "Behind us"
-                continue
-
-            uv_point = np.array(self.camera.project3dToPixel(point), dtype=np.uint32)
-        return "ha"
-
-    def move_infront(self):
-        #Get normal transform relative to Camera
-        #Multiply normal by a constant of like 10 meters and add it to the (center/plane) point
 
 
     @txros.util.cancellableInlineCallbacks
