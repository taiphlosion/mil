--- conflicted
+++ resolved
@@ -1,37 +1,5 @@
 <launch>
-<<<<<<< HEAD
-  <node name="navigator_lidar_oa_cluster_extraction" pkg="navigator_lidar_oa" type="cluster_extraction"/>
-
-  <!-- TODO:
-	* Remap 
-    Lidar frame from "velodyne" to "lidar"
-  -->
-    <!-- Cameras -->
-  <include file="$(find navigator_launch)/launch/cameras.launch"/>
-
-  <!-- Velodyne LIDAR (from VLP16 Launch, requires velodyne package to be built from source)-->
-  <!-- declare arguments with default values -->
-  <arg name="pcap" default="" />
-  <arg name="calibration" default="$(find velodyne_pointcloud)/params/VLP16db.yaml"/>
-  <arg name="min_range" default="0.4" />
-  <arg name="max_range" default="130.0" />
-
-  <!-- start nodelet manager and driver nodelets -->
-  <include file="$(find velodyne_driver)/launch/nodelet_manager.launch">
-    <arg name="model" value="VLP16"/>
-    <arg name="pcap" value="$(arg pcap)"/>
-  </include>
-
-  <!-- start cloud nodelet -->
-  <include file="$(find velodyne_pointcloud)/launch/cloud_nodelet.launch">
-    <arg name="calibration" value="$(arg calibration)"/>
-    <arg name="min_range" value="$(arg min_range)"/>
-    <arg name="max_range" value="$(arg max_range)"/>
-  </include>
-  
   <!-- start dock symbols vision services -->
   <include file="$find navigator_shoot_vision)/launch/dock_shapes.launch" />
-=======
   <!--node name="start_gate_vision" pkg="navigator_controller" type="start_gate_manual.py" respawn="True"/-->
->>>>>>> a6436773
 </launch>