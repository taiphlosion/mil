--- conflicted
+++ resolved
@@ -13,15 +13,8 @@
 catkin_python_setup()
 
 catkin_package(
-<<<<<<< HEAD
-  CATKIN_DEPENDS roscpp 
-  DEPENDS system_lib sub8_msgs
-  INCLUDE_DIRS include 
-  LIBRARIES sub8_alarm
-=======
   CATKIN_DEPENDS roscpp sub8_msgs roslib
   DEPENDS system_lib
->>>>>>> 3a2926e0
 )
 
 include_directories(
