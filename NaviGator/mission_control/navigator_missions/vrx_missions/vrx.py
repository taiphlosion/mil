--- conflicted
+++ resolved
@@ -15,11 +15,8 @@
 from navigator_missions import Navigator
 from mil_tools import rosmsg_to_numpy, numpy_to_point
 from sensor_msgs.msg import Image, CameraInfo
-<<<<<<< HEAD
 from txros import action, util, tf, NodeHandle
-=======
 from mil_msgs.srv import ObjectDBQuery, ObjectDBQueryRequest
->>>>>>> 3857a951
 
 ___author___ = "Kevin Allen"
 
@@ -49,13 +46,9 @@
         Vrx.beacon_landmark = Vrx.nh.get_service_client("beaconLocator", AcousticBeacon)
         Vrx.circle_animal = Vrx.nh.get_service_client("/choose_animal", ChooseAnimal)
         Vrx.set_long_waypoint = Vrx.nh.get_service_client("/set_long_waypoint", MoveToWaypoint)
-<<<<<<< HEAD
         Vrx.darknet_objects = Vrx.nh.subscribe("/darknet_ros/bounding_boxes", BoundingBoxes)
-
         Vrx.tf_listener = tf.TransformListener(Vrx.nh)
-=======
         Vrx.database_response = Vrx.nh.get_service_client('/database/requests', ObjectDBQuery)
->>>>>>> 3857a951
         #Vrx.scan_dock_placard_symbol = Vrx.nh.subscribe("/vrx/scan_dock/placard_symbol", String)
 
         Vrx.front_left_camera_info_sub = None 
@@ -152,17 +145,12 @@
             yield self.run_submission('VrxStationKeeping2')
         elif task_name == 'wayfinding':
             yield self.run_submission('VrxWayfinding2')
-<<<<<<< HEAD
-=======
         elif task_name == 'gymkhana':
             yield self.run_submission('VrxNavigation')
->>>>>>> 3857a951
         elif task_name == 'perception':
             yield self.run_submission('VrxPerception')
         elif task_name == 'wildlife':
             yield self.run_submission('VrxWildlife')
-        elif task_name == 'gymkhana':
-            yield self.run_submission('VrxBeacon')
         elif task_name == 'scan_dock_deliver':
             yield self.run_submission('ScanAndDock')
         msg = yield self.task_info_sub.get_next_message()
