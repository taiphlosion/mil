--- conflicted
+++ resolved
@@ -147,11 +147,11 @@
                 met_criteria.append(i)
         # print 'Keeping {} of {}'.format(len(met_criteria), len(self.last_objects.objects))
 
-<<<<<<< HEAD
         pixel_cutoff = 50 if self.is_perception_task else 110
         calculate_center = lambda bbox: [(bbox.xmax + bbox.xmin) / 2.0, (bbox.ymax + bbox.ymin) / 2.0]
         abs = lambda x : x if x > 0 else x * -1
 
+        """
         object_ids = {}
         boxes = {}
         classifications = {}
@@ -177,8 +177,50 @@
         for a in boxes:
             print('Object {} classified as {}'.format(boxes[a], classifications[a]))
             cmd = '{}={}'.format(boxes[a], classifications[a])
-            self.database_client(ObjectDBQueryRequest(cmd=cmd))
-
+            self.database_client(ObjectDBQueryRequest(cmd=cmd))"""
+
+        classified = set()
+
+        #for each bounding box,check which buoy is closest to boat within pixel range of bounding box
+        for a in msg.bounding_boxes:
+            buoys = []
+
+            for i in met_criteria:
+                if self.in_rect(pixel_centers[i], a):
+                    buoys.append(i)
+                
+            if len(buoys) > 0:
+                closest_to_box = buoys[0]
+                closest_to_boat = buoys[0]
+
+                for i in buoys[1:]:
+                    if distances[i] < distances[closest_to_boat]:
+                        closest_to_box = i
+                        closest_to_boat = i
+
+                classified.add(self.last_objects.objects[closest_to_box].id)
+                print('Object {} classified as {}'.format(self.last_objects.objects[closest_to_box].id, a.Class))
+                cmd = '{}={}'.format(self.last_objects.objects[closest_to_box].id, a.Class)
+                self.database_client(ObjectDBQueryRequest(cmd=cmd))
+
+        if not self.is_perception_task:
+            return
+
+        for a in met_criteria:
+            if self.last_objects.objects[a].id in classified:
+                continue
+            height = self.last_objects.objects[a].scale.z
+            #if pixel_centers[i][0] > 1280 or pixel_centers[i][0] > 720:
+            #    return
+            if height > 0.45:
+                print('Reclassified as white')
+                print('Object {} classified as {}'.format(self.last_objects.objects[a].id, "mb_marker_buoy_white"))
+                cmd = '{}={}'.format(self.last_objects.objects[a].id, "mb_marker_buoy_white")
+                self.database_client(ObjectDBQueryRequest(cmd=cmd))
+            else:
+                print('Object {} classified as {}'.format(self.last_objects.objects[a].id, "mb_round_buoy_black"))
+                cmd = '{}={}'.format(self.last_objects.objects[a].id, "mb_round_buoy_black")
+                self.database_client(ObjectDBQueryRequest(cmd=cmd))
 
         """
         for i in met_criteria:
@@ -221,29 +263,6 @@
                 object_ids[self.last_objects.objects[i].id] = [None, pixel_centers[i], "mb_round_buoy_black"]
                 print('Object {} classified as {}'.format(self.last_objects.objects[i].id, "mb_round_buoy_black"))
                 cmd = '{}={}'.format(self.last_objects.objects[i].id, "mb_round_buoy_black")
-=======
-        #for each bounding box,check which buoy is closest to boat within pixel range of bounding box
-        for a in msg.bounding_boxes:
-            buoys = []
-
-            for i in met_criteria:
-                if self.in_rect(pixel_centers[i], a):
-                    buoys.append(i)
-                
-            if len(buoys) > 0:
-                closest_to_box = buoys[0]
-                closest_to_boat = buoys[0]
-
-                for i in buoys[1:]:
-
-                    if distances[i] < distances[closest_to_boat]:
-
-                        closest_to_box = i
-                        closest_to_boat = i
-
-                print('Object {} classified as {}'.format(self.last_objects.objects[closest_to_box].id, a.Class))
-                cmd = '{}={}'.format(self.last_objects.objects[closest_to_box].id, a.Class)
->>>>>>> 34fa8526
                 self.database_client(ObjectDBQueryRequest(cmd=cmd))
         #used_boxes is a dictionary with the pair of coordinates for the bounding box center as
         #the key and the id for the classified object as the value
