#!/usr/bin/env python3
"""
RobotX Communications Library: A library that handles serialization and deserialization
of messages for the RobotX Communication Protocol
"""

import math
from typing import Any, List, Optional, Tuple

import tf.transformations as trans
from mil_tools import rosmsg_to_numpy
from nav_msgs.msg import Odometry
from navigator_msgs.srv import (
    MessageDetectDeliverRequest,
    MessageDetectDeliverResponse,
    MessageExtranceExitGateRequest,
    MessageExtranceExitGateResponse,
    MessageIdentifySymbolsDockResponse,
)


class BitwiseXORChecksum:
    def __init__(self):
        self.tot_checksum = 0

    def ret_checksum(self, message):
        for unit_counter in range(len(message)):
            self.tot_checksum = ord(message[unit_counter]) ^ self.tot_checksum
        return self.tot_checksum


class RobotXHeartbeatMessage:
    """
    Handles formation of the heartbeat message.

    .. warning::

        The following code pertains to the **2018 edition** of the AUSVI RobotX
        competition, held in Hawaii. Updates to the specifications may have changed
        since this competition, and therefore, the code may not accurately represent
        the specifications MIL must produce for the competition.

    Attributes:
        message_id (str): The ID identifying the message as a MIL heartbeat message.
            For the 2018 season, this was ``RXHRB``.
    """

    def __init__(self):
        self.message_id = "RXHRB"
        self.timestamp_last = None

    def from_string(self, delim: str, string: str) -> Tuple[List[str], List[str]]:
        """
        From a message represeting a message as a string, return the data and checksum
        lists encoded in the string.

        Args:
            delim (str): The delimiter separating the values in the data list. Frequently
                is a comma.
            string (str): The message represented as a string.

        Returns:
            Tuple[List[str], List[str]]: A tuple, where the first element is a list
            of data values, and the second element is the checksum info.
        """
        data_list = string.split(delim)
        checksum_list = string.split("*")
        return data_list, checksum_list

    def to_string(
        self,
        delim: str,
        team_id: str,
        hst_date_time: Any,
        gps_array: Optional[Any],
        odom: Optional[Odometry],
        auv_status: Optional[int],
        system_mode: Optional[int],
        use_test_data: bool,
    ) -> str:
        """
        Given the necessary information to encode in the message, a message (as a string)
        is created. This message is ready to be sent back through the RobotX communications
        protocol.

        Args:
            delim (str): The delimiter to use when separating the data.
            team_id (str): The team ID used by MIL when sending messages.
            hst_date_time (Any): Presumably (??) a datetime object representing the
                current time in HST.
            gps_array (Optional[Any]): A specific message type containing at least a point. (??)
            odom (Optional[Odometry]): An optional odometry message to encode in the message.
                If ``None``, then empty strings are used in the message instead of the
                current position.
            auv_status (Optional[int]): The status of the AUV in the water. If ``None``,
                then zero is used in the message.
            system_mode (Optional[int]): The current mode of the AUV. If ``None``,
                then zero is used in the message.
            use_test_data (bool): Whether to use a sample message. If so, most of the
                other parameters are ignored, as they are not needed.

        Returns:
            str: The constructed message.
        """
        if gps_array is not None:
            latitude = gps_array.point.x
            longitude = gps_array.point.y
        else:
            latitude = ""
            longitude = ""

        if odom is not None:
            quaternion = odom.pose.pose.orientation
            quaternion_numpy = rosmsg_to_numpy(quaternion)
            euler_angles = trans.euler_from_quaternion(quaternion_numpy)
            north_south = ""
            east_west = ""
            if 0 < euler_angles[2] < math.pi / 2:
                north_south = "N"
                east_west = "E"
            elif math.pi / 2 < euler_angles[2] < math.pi:
                north_south = "N"
                east_west = "W"
            elif -math.pi / 2 > euler_angles[2] > -math.pi:
                north_south = "S"
                east_west = "W"
            elif 0 > euler_angles[2] > -math.pi / 2:
                north_south = "S"
                east_west = "E"
        else:
            east_west = ""
            north_south = ""

        if auv_status is None:
            auv_status = 0

        if system_mode is None:
            system_mode = 0

<<<<<<< HEAD
        first_half_data = "{}{}{}{}{}{}{}".format(
            self.message_id, delim, hst_date_time, delim, latitude, delim, north_south
        )

        second_half_data = "{}{}{}{}{}{}{}{}{}".format(
            longitude,
            delim,
            east_west,
            delim,
            team_id,
            delim,
            str(system_mode),
            delim,
            str(auv_status),
        )
=======
        first_half_data = "{0}{1}{2}{3}{4}{5}{6}".format(self.message_id,
                                                         delim,
                                                         hst_date_time,
                                                         delim,
                                                         latitude,
                                                         delim,
                                                         north_south)

        second_half_data = "{0}{1}{2}{3}{4}{5}{6}{7}{8}".format(longitude,
                                                                delim,
                                                                east_west,
                                                                delim,
                                                                team_id,
                                                                delim, system_mode, delim,
                                                                str(auv_status))
>>>>>>> 19f38141

        full_data = first_half_data + delim + second_half_data

        # test data
        if use_test_data:
            full_data = "RXHRB,101218,161229,21.31198,N,157.88972,W,AUVSI,2,1"

        checksum_calc = BitwiseXORChecksum()
        checksum = checksum_calc.ret_checksum(full_data)
        hex_checksum = format(checksum, "02X")

        msg_return = f"${full_data}*{str(hex_checksum).zfill(2)}\r\n"

        return msg_return


class RobotXEntranceExitGateMessage:
    """
    Handles formation of entrance and exit gates message.

    .. warning::

        The following code pertains to the **2018 edition** of the AUSVI RobotX
        competition, held in Hawaii. Updates to the specifications may have changed
        since this competition, and therefore, the code may not accurately represent
        the specifications MIL must produce for the competition.

    Attributes:
        message_id (str): The ID of the message to signal that it is related to the
            entrance and exit gates.
    """

    def __init__(self):
        self.message_id = "RXGAT"

    def from_string(self, delim: str, string: str) -> Tuple[List[str], List[str]]:
        """
        Constructs a list of data values and a checksum list from a provided message.

        Args:
            delim (str): The delimiter splitting up the data values.
            string (str): The message to get the data values from.

        Returns:
            Tuple[List[str], List[str]]: A tuple representing two values. The first
            is the list of data values encoded in the message. The second value
            is the checksum list encoded in the message.
        """
        data_list = string.split(delim)
        checksum_list = string.split("*")
        return data_list, checksum_list

    def to_string(
        self,
        delim: str,
        team_id: Any,
        hst_date_time: Any,
        data: MessageExtranceExitGateRequest,
        use_test_data: bool,
    ) -> str:
        """
        Constructs a message using the provided parameters. This message is formatted
        according to 2018 AUSVI specifications.

        Args:
            delim (str): The delimiter to use in between data values.
            team_id (Any): A value (??) that can be converted to a string to represent
                the MIL team ID.
            hst_date_time (Any): A value (??) used to represent the current date + time
                in HST.
            data (MessageDetectDeliverRequest): The data about the entrance/exit
                gate mission.
            use_test_data (bool): Whether to use test data in the message. If ``True``,
                then most of the other parameters are ignored.

        Returns:
            str: The encoded message.
        """
        if data.light_buoy_active:
            light_buoy_active_letter = "Y"
        else:
            light_buoy_active_letter = "N"

        data = "{}{}{}{}{}{}{}{}{}{}{}{}{}".format(
            self.message_id,
            delim,
            hst_date_time,
            delim,
            team_id,
            delim,
            str(data.entrance_gate),
            delim,
            str(data.exit_gate),
            delim,
            light_buoy_active_letter,
            delim,
            data.light_pattern,
        )

        # test data
        if use_test_data:
            data = "RXGAT,101218,161229,AUVSI,1,2,Y,RBG"

        checksum_calc = BitwiseXORChecksum()
        checksum = checksum_calc.ret_checksum(data)
        hex_checksum = format(checksum, "02X")

        msg_return = f"${data}*{hex_checksum}\r\n"

        return MessageExtranceExitGateResponse(msg_return)


class RobotXScanCodeMessage:
    """
    Handles formation and sending of scan the code message.

    .. warning::

        The following code pertains to the **2018 edition** of the AUSVI RobotX
        competition, held in Hawaii. Updates to the specifications may have changed
        since this competition, and therefore, the code may not accurately represent
        the specifications MIL must produce for the competition.

    Attributes:
        message_id (str): The ID identifying the message as a Scan the Code message type.
            Equal to ``RXCOD``.
    """

    def __init__(self):
        self.message_id = "RXCOD"

    def from_string(self, delim: str, string: str) -> Tuple[List[str], List[str]]:
        """
        Returns the information encoded in a message.

        Args:
            delim (str): The delimiter separating values in the data list encoded
                in the message.
            string (str): The message string to use to get data from.

        Returns:
            Tuple[List[str], List[str]]: The tuple containing a list of data values
            as the first value, and a list of checksums as the second value.
        """
        data_list = string.split(delim)
        checksum_list = string.split("*")
        return data_list, checksum_list

    def to_string(
        self,
        delim: str,
        team_id: Any,
        hst_date_time: Any,
        color_pattern: str,
        use_test_data: bool,
    ) -> str:
        """
        Constructs a Scan the Code status message.

        Args:
            delim (str): The string delimiter used to separate distinct data
                points in the message.
            team_id (Any): The team ID used by MIL in the competition.
            hst_date_time (Any): The datetime to send in HST.
            color_pattern (str): The color pattern to send in the message.
            use_test_data (bool): Whether to use test data when sending the message.

        Returns:
            str: The constructed message.
        """
        data = "{}{}{}{}{}{}{}".format(
            self.message_id, delim, hst_date_time, delim, team_id, delim, color_pattern
        )

        # test data
        if use_test_data:
            data = "RXCOD,101218,161229,AUVSI,RBG"

        checksum_calc = BitwiseXORChecksum()
        checksum = checksum_calc.ret_checksum(data)
        hex_checksum = format(checksum, "02X")

        msg_return = f"${data}*{hex_checksum}\r\n"

        return msg_return


class RobotXIdentifySymbolsDockMessage:
    """
    Handles formation of identify symbols and dock message

    .. warning::

        The following code pertains to the **2018 edition** of the AUSVI RobotX
        competition, held in Hawaii. Updates to the specifications may have changed
        since this competition, and therefore, the code may not accurately represent
        the specifications MIL must produce for the competition.

    Attributes:
        message_id (str): The ID of the message indicating that the message is a
            Symbols and Dock message. Equal to ``RXDOK``.
    """

    def __init__(self):
        self.message_id = "RXDOK"

    def from_string(self, delim: str, string: str) -> Tuple[List[str], List[str]]:
        """
        Retrieves the data and checksum list from a message.

        Args:
            delim (str): The delimiter used to separate distinct datapoints.
            string (str): The source message, as a string.

        Returns:
            Tuple[List[str], List[str]]: A tuple containing the list of data values
            encoded in the message, along with the list of checksums in the message.
        """
        data_list = string.split(delim)
        checksum_list = string.split("*")
        return data_list, checksum_list

    def to_string(
        self,
        delim: str,
        team_id: Any,
        hst_date_time: Any,
        data: MessageDetectDeliverRequest,
        use_test_data: bool,
    ) -> str:
        """
        Constructs a status message with the provided information.

        Args:
            delim (str): The delimiter used to separate distinct data values that
                need to be sent.
            team_id (Any): The team ID used by MIL at the competition.
            hst_date_time (Any): A value (??) used to represent the date/time combination
                in HST.
            data (MessageDetectDeliverRequest): The message request holding data
                about the mission.
            use_test_data (bool): Whether to use test data when constructing the message.
        """
        data = "{}{}{}{}{}{}{}{}{}".format(
            self.message_id,
            delim,
            hst_date_time,
            delim,
            team_id,
            delim,
            data.shape_color,
            delim,
            data.shape,
        )

        # test data
        if use_test_data:
            data = "RXDOK,101218,161229,AUVSI,R,TRIAN"

        checksum_calc = BitwiseXORChecksum()
        checksum = checksum_calc.ret_checksum(data)
        hex_checksum = format(checksum, "02X")

        msg_return = f"${data}*{hex_checksum}\r\n"

        return MessageIdentifySymbolsDockResponse(msg_return)


class RobotXDetectDeliverMessage:
    """
    Handles formation of a Detect and Deliver Message to send to AUSVI.

    .. warning::

        The following code pertains to the **2018 edition** of the AUSVI RobotX
        competition, held in Hawaii. Updates to the specifications may have changed
        since this competition, and therefore, the code may not accurately represent
        the specifications MIL must produce for the competition.

    Attributes:
        message_id (str): The ID of the message indicating that is a Detect and Deliver
            Message. Equal to ``RXDEL``.
    """

    def __init__(self):
        self.message_id = "RXDEL"

    def from_string(self, delim: str, string: str) -> Tuple[List[str], List[str]]:
        """
        Retrieves the list of data values and checksums found in one instance of
        a constructed message.

        Args:
            delim (str): The delimiter separating the distinct data values.
            string (str): The source message to retrieve the values from.

        Returns:
            Tuple[List[str], List[str]]: A tuple containing the list of data values
            and the list of checksums.
        """
        data_list = string.split(delim)
        checksum_list = string.split("*")
        return data_list, checksum_list

    def to_string(
        self,
        delim: str,
        team_id: Any,
        hst_date_time: Any,
        data: MessageDetectDeliverRequest,
        use_test_data: bool,
    ) -> MessageDetectDeliverResponse:
        """
        Constructs a status message given the provided information.

        Args:
            delim (str): The delimiter separating individual data values.
            team_id (Any): The team ID used by MIL in competition.
            hst_date_time (Any): A representation of a particular date/time in HST.
            data (MessageDetectDeliverRequest): The data request associated with the mission.
            use_test_data (bool): Whether to use test data to construct the message.

        Returns:
            MessageDetectDeliverResponse: The constructed message response.
        """
        data = "{}{}{}{}{}{}{}{}{}".format(
            self.message_id,
            delim,
            hst_date_time,
            delim,
            team_id,
            delim,
            data.shape_color,
            delim,
            data.shape,
        )

        # test data
        if use_test_data:
            data = "RXDEL,101218,161229,AUVSI,R,CIRCL"

        checksum_calc = BitwiseXORChecksum()
        checksum = checksum_calc.ret_checksum(data)
        hex_checksum = format(checksum, "02X")

        msg_return = f"${data}*{hex_checksum}\r\n"

        return MessageDetectDeliverResponse(msg_return)<|MERGE_RESOLUTION|>--- conflicted
+++ resolved
@@ -137,7 +137,6 @@
         if system_mode is None:
             system_mode = 0
 
-<<<<<<< HEAD
         first_half_data = "{}{}{}{}{}{}{}".format(
             self.message_id, delim, hst_date_time, delim, latitude, delim, north_south
         )
@@ -149,27 +148,10 @@
             delim,
             team_id,
             delim,
-            str(system_mode),
+            system_mode,
             delim,
             str(auv_status),
         )
-=======
-        first_half_data = "{0}{1}{2}{3}{4}{5}{6}".format(self.message_id,
-                                                         delim,
-                                                         hst_date_time,
-                                                         delim,
-                                                         latitude,
-                                                         delim,
-                                                         north_south)
-
-        second_half_data = "{0}{1}{2}{3}{4}{5}{6}{7}{8}".format(longitude,
-                                                                delim,
-                                                                east_west,
-                                                                delim,
-                                                                team_id,
-                                                                delim, system_mode, delim,
-                                                                str(auv_status))
->>>>>>> 19f38141
 
         full_data = first_half_data + delim + second_half_data
 
